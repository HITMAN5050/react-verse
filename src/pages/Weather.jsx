/**
 * WEATHER DASHBOARD TODOs
 * -----------------------
 * Easy:
 * - [x] Extract API call into /src/services/weather.js and add caching
 * - [x] Add °C / °F toggle
 * - [x] Show weather icon (current + forecast)
 * - [x] Show feels-like temperature & wind speed
 * - [x] Add loading skeleton instead of plain text
 * - [x] Style forecast cards with condition color badges
 * Medium:
 * - [x] Dynamic background / gradient based on condition (sunny, rain, snow)
 * - [x] Input debounced search (on stop typing)
 * - [x] Persist last searched city (localStorage)
 * - [x] Add error retry button component
 * - [ ] Add favorites list (pin cities)
 * Advanced:
 * - [ ] Hourly forecast visualization (line / area chart)
 * - [x] Animate background transitions
 * - [ ] Add geolocation: auto-detect user city (with permission)
 */

import { useEffect, useState } from "react";
import Loading from "../components/Loading.jsx";
import ErrorMessage from "../components/ErrorMessage.jsx";
import Card from "../components/Card.jsx";
import Skeleton from "../components/Skeleton.jsx";
import {
  getWeatherData,
  clearWeatherCache,
  getCacheStats,
} from "../services/weather.js";

// Helper to determine weather background class
const weatherToClass = (desc = "") => {
  if (!desc) return "weather-bg-default";
  desc = desc.toLowerCase();
  if (desc.includes("rain") || desc.includes("shower") || desc.includes("drizzle"))
    return "weather-bg-rain";
  if (desc.includes("snow") || desc.includes("blizzard"))
    return "weather-bg-snow";
  if (desc.includes("cloud") || desc.includes("overcast"))
    return "weather-bg-cloud";
  if (desc.includes("sun") || desc.includes("clear") || desc.includes("fair"))
    return "weather-bg-sunny";
  if (desc.includes("fog") || desc.includes("mist") || desc.includes("haze") || desc.includes("smoke"))
    return "weather-bg-fog";
  if (desc.includes("thunder") || desc.includes("storm"))
    return "weather-bg-storm";
  return "weather-bg-default";
};

// Render decorative weather animations
function renderWeatherAnimation(variant) {
  if (variant === "sunny") {
    return (
      <div className="sun-wrap">
        <div className="sun" />
      </div>
    );
  }

  if (variant === "cloud") {
    return (
      <>
        <svg className="cloud-svg cloud--left" viewBox="0 0 220 80" aria-hidden>
          <g filter="url(#cloudBlur)">
            <path className="cloud-shape" d="M20 50 C20 34 42 22 62 26 C70 16 92 12 110 22 C130 8 160 12 170 28 C196 30 206 44 190 54 L30 60 C22 60 20 54 20 50 Z" />
          </g>
          <defs>
            <filter id="cloudBlur" x="-20%" y="-20%" width="140%" height="140%">
              <feGaussianBlur in="SourceGraphic" stdDeviation="2" />
            </filter>
          </defs>
        </svg>
      </>
    );
  }

  if (variant === "rain") {
    return (
      <div className="rain-layer">
        {Array.from({ length: 12 }).map((_, i) => (
          <i key={i} className="raindrop" style={{
            left: `${(i / 12) * 100}%`,
            animationDelay: `${(i % 5) * 0.15}s`,
          }} />
        ))}
      </div>
    );
  }

  if (variant === "snow") {
    return (
      <>
        <div className="snow-layer snow-layer--back">
          {Array.from({ length: 12 }).map((_, i) => (
            <i key={`back-${i}`} className="snowflake" style={{
              left: `${(i / 12) * 100}%`,
              animationDelay: `${(i % 6) * 0.4}s`,
              '--dur': `${10 + (i % 6)}s`,
              '--drift': `${(i % 2 === 0 ? -40 : 40)}px`,
              width: `${8 + (i % 3) * 4}px`,
              height: `${8 + (i % 3) * 4}px`,
            }} />
          ))}
        </div>
      </>
    );
  }

  if (variant === "fog") {
    return (
      <>
        <div className="fog fog--one" />
        <div className="fog fog--two" />
      </>
    );
  }

  if (variant === "storm") {
    return (
      <div className="storm-layer">
        <div className="lightning lightning--primary" />
        <div className="lightning lightning--secondary" />
      </div>
    );
  }

  return null;
}

export default function Weather() {
  const [city, setCity] = useState(() => localStorage.getItem("lastCity") || "London");
  const [data, setData] = useState(null);
  const [loading, setLoading] = useState(false);
  const [error, setError] = useState(null);
  const [unit, setUnit] = useState("C");
  const [activeBg, setActiveBg] = useState("default");
  const [prevBg, setPrevBg] = useState(null);

  useEffect(() => {
    fetchWeather(city);
  }, []);

  async function fetchWeather(c) {
    try {
      setLoading(true);
      setError(null);
      const json = await getWeatherData(c);
      setData(json);
      localStorage.setItem("lastCity", c);
    } catch (e) {
      setError(e);
    } finally {
      setLoading(false);
    }
  }

  const handleSubmit = (e) => {
    e.preventDefault();
    if (!city.trim()) return;
    fetchWeather(city);
  };

  const handleClearCache = () => {
    clearWeatherCache();
    fetchWeather(city);
  };

  const handleShowCacheStats = () => {
    const stats = getCacheStats();
    alert(`Cache has ${stats.size} entries.`);
  };

  const current = data?.current_condition?.[0];
  const forecast = data?.weather?.slice(0, 3) || [];
  const desc = current?.weatherDesc?.[0]?.value || "";
  const weatherBg = weatherToClass(desc);
  const variant = weatherBg.replace("weather-bg-", "");

  useEffect(() => {
    if (activeBg !== variant) {
      setPrevBg(activeBg);
      setActiveBg(variant);
      const t = setTimeout(() => setPrevBg(null), 1000);
      return () => clearTimeout(t);
    }
  }, [variant, activeBg]);

  const displayTemp = (c) => (unit === "C" ? c : Math.round((c * 9) / 5 + 32));

  const getIconUrl = (icon) => {
    const url = Array.isArray(icon) ? icon[0]?.value : icon;
    if (!url) return null;
    return url.startsWith("//") ? `https:${url}` : url;
  };

  const getBadgeStyle = (condition) => {
    if (!condition) return { color: "#E0E0E0", label: "Clear 🌤️" };
    const d = condition.toLowerCase();
    if (d.includes("sun")) return { color: "#FFD54F", label: "Sunny ☀️" };
    if (d.includes("rain")) return { color: "#4FC3F7", label: "Rainy 🌧️" };
    if (d.includes("snow")) return { color: "#81D4FA", label: "Snowy ❄️" };
    if (d.includes("cloud")) return { color: "#B0BEC5", label: "Cloudy ☁️" };
    if (d.includes("storm")) return { color: "#9575CD", label: "Storm ⛈️" };
    return { color: "#E0E0E0", label: "Clear 🌤️" };
  };

  return (
    <div
      className="weather-page"
      style={{
        minHeight: "100vh",
        background: `var(--${activeBg}-gradient)`,
        transition: "background 1s ease-in-out",
        position: "relative",
      }}
    >
      <div style={{ position: "fixed", inset: 0, zIndex: 0 }}>
        {renderWeatherAnimation(variant)}
      </div>

      <div className="weather-inner" style={{ position: "relative", zIndex: 10 }}>
        <h1>🌤️ Weather Dashboard</h1>

<<<<<<< HEAD
          <div className="dev-tools">
            <button onClick={handleClearCache} className="dev-btn">
              Clear Cache
            </button>
            <button onClick={handleShowCacheStats} className="dev-btn">
              Cache Stats
            </button>
            <button
              onClick={() => setUnit(unit === "C" ? "F" : "C")}
              className="dev-btn"
            >
              Switch to °{unit === "C" ? "F" : "C"}
            </button>
          </div>
        </div>

        {loading && <Loading />}
        {error && (
          <ErrorMessage
            message={error.message}
            onRetry={() => fetchWeather(city)}
          />
        )}

        {data && !loading && (
          <div className="dashboard-grid">
            {/* Current Weather */}
            <Card title="Current Weather" size="large">
              <h2>{data.nearest_area?.[0]?.areaName?.[0]?.value || city}</h2>
              <p style={{ display: "flex", alignItems: "center", gap: "12px" }}>
                {current && getIconUrl(current.weatherIconUrl) && (
                  <img
                    src={getIconUrl(current.weatherIconUrl)}
                    alt={current.weatherDesc?.[0]?.value || "weather icon"}
                    style={{ width: 48, height: 48, objectFit: "contain" }}
                  />
                )}
                <span>
                  <strong>Temperature:</strong>{" "}
                  {displayTemp(Number(current.temp_C))}°{unit}
                </span>
              </p>
              <p>
                <strong>Humidity:</strong> {current.humidity}%
              </p>
              <p>
                <strong>Desc:</strong> {current.weatherDesc?.[0]?.value}
              </p>
            </Card>

          {/* 3-Day Forecast */}
          {forecast.map((day, i) => {
            const condition =
              day.hourly?.[0]?.weatherDesc?.[0]?.value || "Clear";
            const badge = getBadgeStyle(condition);

            return (
              <Card key={i} title={i === 0 ? "Today" : `Day ${i + 1}`}>
                {/* Badge Section */}
                {/* Forecast icon (use first hourly entry icon) */}
                {day.hourly?.[0] &&
                  getIconUrl(day.hourly?.[0]?.weatherIconUrl) && (
                    <div style={{ marginTop: 8 }}>
                      <img
                        src={getIconUrl(day.hourly?.[0]?.weatherIconUrl)}
                        alt={
                          day.hourly?.[0]?.weatherDesc?.[0]?.value ||
                          "forecast icon"
                        }
                        style={{ width: 40, height: 40, objectFit: "contain" }}
                        onError={(e) =>
                          (e.currentTarget.style.display = "none")
                        }
                      />
                    </div>
                  )}

                {/* Full-day hourly timeline (0:00 - 23:00) */}
                {day.hourly && (
                  <div
                    style={{
                      display: "block",
                      marginTop: 8,
                    }}
                  >
                    <div
                      style={{
                        display: "flex",
                        gap: 12,
                        overflowX: "auto",
                        padding: "8px 4px",
                        WebkitOverflowScrolling: "touch",
                      }}
                    >
                      {day.hourly.map((h, idx) => {
                        const icon = getIconUrl(h.weatherIconUrl);
                        const t = h.time ?? h.Time ?? "";
                        const temp =
                          h.tempC ?? h.temp_C ?? h.tempC ?? h.tempF ?? "";

                        return (
                          <div
                            key={idx}
                            style={{
                              minWidth: 72,
                              padding: 6,
                              borderRadius: 6,
                              background: "rgba(0,0,0,0.03)",
                              display: "flex",
                              flexDirection: "column",
                              alignItems: "center",
                              justifyContent: "center",
                              fontSize: 12,
                            }}
                          >
                            {icon ? (
                              <img
                                src={icon}
                                alt={h.weatherDesc?.[0]?.value || "hour icon"}
                                style={{
                                  width: 36,
                                  height: 36,
                                  objectFit: "contain",
                                }}
                                loading="lazy"
                                onError={(e) =>
                                  (e.currentTarget.style.display = "none")
                                }
                              />
                            ) : (
                              <div style={{ fontSize: 18 }}>🌤️</div>
                            )}
                            <div style={{ marginTop: 6 }}>
                              {formatWttTime(t)}
                            </div>
                            <div style={{ fontWeight: 700 }}>
                              {displayTemp(Number(temp))}°{unit}
                            </div>
                          </div>
                        );
                      })}
                    </div>
                  </div>
                )}

                <div style={
                  {display:"flex",gap:"8px", marginTop:"17px"}
                }>
                  <strong>Avg Temp:</strong> {displayTemp(Number(day.avgtempC))}
                  °{unit}
                  <div
                  style={{
                    backgroundColor: badge.color,
                    borderRadius: "8px",
                    padding: "4px 8px",
                    display: "inline-block",
                    fontSize: "12px",
                    fontWeight: "bold",
                    marginBottom: "8px",
                    color: "#333",
                  }}
                >
                  {badge.label}
                </div>
                </div>
                <p>
                  <strong>Sunrise:</strong> {day.astronomy?.[0]?.sunrise}
                </p>
                <p>
                  <strong>Sunset:</strong> {day.astronomy?.[0]?.sunset}
                </p>
              </Card>
            );
          })}
        </div>
=======
        <form onSubmit={handleSubmit} className="inline-form">
          <input
            value={city}
            onChange={(e) => setCity(e.target.value)}
            placeholder="Enter city"
          />
          <button type="submit">Fetch</button>
        </form>

        <div className="dev-tools">
          <button onClick={handleClearCache}>Clear Cache</button>
          <button onClick={handleShowCacheStats}>Cache Stats</button>
          <button onClick={() => setUnit(unit === "C" ? "F" : "C")}>
            Switch to °{unit === "C" ? "F" : "C"}
          </button>
        </div>

        {loading && <Loading />}
        {error && <ErrorMessage message={error.message} onRetry={() => fetchWeather(city)} />}

        {data && !loading && (
          <div className="dashboard-grid">
            <Card title={`Current in ${city}`}>
              {current && (
                <>
                  {getIconUrl(current.weatherIconUrl) && (
                    <img
                      src={getIconUrl(current.weatherIconUrl)}
                      alt="Weather icon"
                      style={{ width: 48, height: 48 }}
                    />
                  )}
                  <p>
                    Temperature: {displayTemp(Number(current.temp_C))}°{unit}
                  </p>
                  <p>Feels Like: {displayTemp(Number(current.FeelsLikeC))}°{unit}</p>
                  <p>Wind: {current.windspeedKmph} km/h</p>
                  <p>Humidity: {current.humidity}%</p>
                  <p>Desc: {current.weatherDesc?.[0]?.value}</p>
                </>
              )}
            </Card>

            {forecast.map((day, i) => {
              const badge = getBadgeStyle(day.hourly?.[0]?.weatherDesc?.[0]?.value);
              return (
                <Card key={i} title={i === 0 ? "Today" : `Day ${i + 1}`}>
                  <div
                    style={{
                      backgroundColor: badge.color,
                      borderRadius: "8px",
                      padding: "4px 8px",
                      fontSize: "12px",
                      fontWeight: "bold",
                      color: "#333",
                      marginBottom: "8px",
                    }}
                  >
                    {badge.label}
                  </div>
                  <p>Avg Temp: {displayTemp(Number(day.avgtempC))}°{unit}</p>
                  <p>Sunrise: {day.astronomy?.[0]?.sunrise}</p>
                  <p>Sunset: {day.astronomy?.[0]?.sunset}</p>
                </Card>
              );
            })}
          </div>
>>>>>>> 9ec382ff
        )}

        {loading && (
          <div className="grid">
            {Array(3).fill(null).map((_, i) => (
              <Card key={i} title={<Skeleton width="80px" />}>
                <Skeleton width="40px" />
                <Skeleton width="60px" />
                <Skeleton width="50px" />
              </Card>
            ))}
          </div>
        )}
      </div>
    </div>
  );
}<|MERGE_RESOLUTION|>--- conflicted
+++ resolved
@@ -81,10 +81,14 @@
     return (
       <div className="rain-layer">
         {Array.from({ length: 12 }).map((_, i) => (
-          <i key={i} className="raindrop" style={{
-            left: `${(i / 12) * 100}%`,
-            animationDelay: `${(i % 5) * 0.15}s`,
-          }} />
+          <i
+            key={i}
+            className="raindrop"
+            style={{
+              left: `${(i / 12) * 100}%`,
+              animationDelay: `${(i % 5) * 0.15}s`,
+            }}
+          />
         ))}
       </div>
     );
@@ -92,20 +96,22 @@
 
   if (variant === "snow") {
     return (
-      <>
-        <div className="snow-layer snow-layer--back">
-          {Array.from({ length: 12 }).map((_, i) => (
-            <i key={`back-${i}`} className="snowflake" style={{
+      <div className="snow-layer snow-layer--back">
+        {Array.from({ length: 12 }).map((_, i) => (
+          <i
+            key={`back-${i}`}
+            className="snowflake"
+            style={{
               left: `${(i / 12) * 100}%`,
               animationDelay: `${(i % 6) * 0.4}s`,
-              '--dur': `${10 + (i % 6)}s`,
-              '--drift': `${(i % 2 === 0 ? -40 : 40)}px`,
+              "--dur": `${10 + (i % 6)}s`,
+              "--drift": `${(i % 2 === 0 ? -40 : 40)}px`,
               width: `${8 + (i % 3) * 4}px`,
               height: `${8 + (i % 3) * 4}px`,
-            }} />
-          ))}
-        </div>
-      </>
+            }}
+          />
+        ))}
+      </div>
     );
   }
 
@@ -224,21 +230,28 @@
       <div className="weather-inner" style={{ position: "relative", zIndex: 10 }}>
         <h1>🌤️ Weather Dashboard</h1>
 
-<<<<<<< HEAD
-          <div className="dev-tools">
-            <button onClick={handleClearCache} className="dev-btn">
-              Clear Cache
-            </button>
-            <button onClick={handleShowCacheStats} className="dev-btn">
-              Cache Stats
-            </button>
-            <button
-              onClick={() => setUnit(unit === "C" ? "F" : "C")}
-              className="dev-btn"
-            >
-              Switch to °{unit === "C" ? "F" : "C"}
-            </button>
-          </div>
+        <form onSubmit={handleSubmit} className="inline-form">
+          <input
+            value={city}
+            onChange={(e) => setCity(e.target.value)}
+            placeholder="Enter city"
+          />
+          <button type="submit">Fetch</button>
+        </form>
+
+        <div className="dev-tools">
+          <button onClick={handleClearCache} className="dev-btn">
+            Clear Cache
+          </button>
+          <button onClick={handleShowCacheStats} className="dev-btn">
+            Cache Stats
+          </button>
+          <button
+            onClick={() => setUnit(unit === "C" ? "F" : "C")}
+            className="dev-btn"
+          >
+            Switch to °{unit === "C" ? "F" : "C"}
+          </button>
         </div>
 
         {loading && <Loading />}
@@ -275,211 +288,78 @@
               </p>
             </Card>
 
-          {/* 3-Day Forecast */}
-          {forecast.map((day, i) => {
-            const condition =
-              day.hourly?.[0]?.weatherDesc?.[0]?.value || "Clear";
-            const badge = getBadgeStyle(condition);
-
-            return (
-              <Card key={i} title={i === 0 ? "Today" : `Day ${i + 1}`}>
-                {/* Badge Section */}
-                {/* Forecast icon (use first hourly entry icon) */}
-                {day.hourly?.[0] &&
-                  getIconUrl(day.hourly?.[0]?.weatherIconUrl) && (
-                    <div style={{ marginTop: 8 }}>
-                      <img
-                        src={getIconUrl(day.hourly?.[0]?.weatherIconUrl)}
-                        alt={
-                          day.hourly?.[0]?.weatherDesc?.[0]?.value ||
-                          "forecast icon"
-                        }
-                        style={{ width: 40, height: 40, objectFit: "contain" }}
-                        onError={(e) =>
-                          (e.currentTarget.style.display = "none")
-                        }
-                      />
-                    </div>
-                  )}
-
-                {/* Full-day hourly timeline (0:00 - 23:00) */}
-                {day.hourly && (
+            {/* 3-Day Forecast */}
+            {forecast.map((day, i) => {
+              const condition =
+                day.hourly?.[0]?.weatherDesc?.[0]?.value || "Clear";
+              const badge = getBadgeStyle(condition);
+
+              return (
+                <Card key={i} title={i === 0 ? "Today" : `Day ${i + 1}`}>
+                  {day.hourly?.[0] &&
+                    getIconUrl(day.hourly?.[0]?.weatherIconUrl) && (
+                      <div style={{ marginTop: 8 }}>
+                        <img
+                          src={getIconUrl(day.hourly?.[0]?.weatherIconUrl)}
+                          alt={
+                            day.hourly?.[0]?.weatherDesc?.[0]?.value ||
+                            "forecast icon"
+                          }
+                          style={{ width: 40, height: 40, objectFit: "contain" }}
+                          onError={(e) =>
+                            (e.currentTarget.style.display = "none")
+                          }
+                        />
+                      </div>
+                    )}
+
                   <div
                     style={{
-                      display: "block",
-                      marginTop: 8,
+                      display: "flex",
+                      gap: "8px",
+                      marginTop: "17px",
                     }}
                   >
+                    <strong>Avg Temp:</strong>{" "}
+                    {displayTemp(Number(day.avgtempC))}°{unit}
                     <div
                       style={{
-                        display: "flex",
-                        gap: 12,
-                        overflowX: "auto",
-                        padding: "8px 4px",
-                        WebkitOverflowScrolling: "touch",
+                        backgroundColor: badge.color,
+                        borderRadius: "8px",
+                        padding: "4px 8px",
+                        display: "inline-block",
+                        fontSize: "12px",
+                        fontWeight: "bold",
+                        marginBottom: "8px",
+                        color: "#333",
                       }}
                     >
-                      {day.hourly.map((h, idx) => {
-                        const icon = getIconUrl(h.weatherIconUrl);
-                        const t = h.time ?? h.Time ?? "";
-                        const temp =
-                          h.tempC ?? h.temp_C ?? h.tempC ?? h.tempF ?? "";
-
-                        return (
-                          <div
-                            key={idx}
-                            style={{
-                              minWidth: 72,
-                              padding: 6,
-                              borderRadius: 6,
-                              background: "rgba(0,0,0,0.03)",
-                              display: "flex",
-                              flexDirection: "column",
-                              alignItems: "center",
-                              justifyContent: "center",
-                              fontSize: 12,
-                            }}
-                          >
-                            {icon ? (
-                              <img
-                                src={icon}
-                                alt={h.weatherDesc?.[0]?.value || "hour icon"}
-                                style={{
-                                  width: 36,
-                                  height: 36,
-                                  objectFit: "contain",
-                                }}
-                                loading="lazy"
-                                onError={(e) =>
-                                  (e.currentTarget.style.display = "none")
-                                }
-                              />
-                            ) : (
-                              <div style={{ fontSize: 18 }}>🌤️</div>
-                            )}
-                            <div style={{ marginTop: 6 }}>
-                              {formatWttTime(t)}
-                            </div>
-                            <div style={{ fontWeight: 700 }}>
-                              {displayTemp(Number(temp))}°{unit}
-                            </div>
-                          </div>
-                        );
-                      })}
+                      {badge.label}
                     </div>
                   </div>
-                )}
-
-                <div style={
-                  {display:"flex",gap:"8px", marginTop:"17px"}
-                }>
-                  <strong>Avg Temp:</strong> {displayTemp(Number(day.avgtempC))}
-                  °{unit}
-                  <div
-                  style={{
-                    backgroundColor: badge.color,
-                    borderRadius: "8px",
-                    padding: "4px 8px",
-                    display: "inline-block",
-                    fontSize: "12px",
-                    fontWeight: "bold",
-                    marginBottom: "8px",
-                    color: "#333",
-                  }}
-                >
-                  {badge.label}
-                </div>
-                </div>
-                <p>
-                  <strong>Sunrise:</strong> {day.astronomy?.[0]?.sunrise}
-                </p>
-                <p>
-                  <strong>Sunset:</strong> {day.astronomy?.[0]?.sunset}
-                </p>
-              </Card>
-            );
-          })}
-        </div>
-=======
-        <form onSubmit={handleSubmit} className="inline-form">
-          <input
-            value={city}
-            onChange={(e) => setCity(e.target.value)}
-            placeholder="Enter city"
-          />
-          <button type="submit">Fetch</button>
-        </form>
-
-        <div className="dev-tools">
-          <button onClick={handleClearCache}>Clear Cache</button>
-          <button onClick={handleShowCacheStats}>Cache Stats</button>
-          <button onClick={() => setUnit(unit === "C" ? "F" : "C")}>
-            Switch to °{unit === "C" ? "F" : "C"}
-          </button>
-        </div>
-
-        {loading && <Loading />}
-        {error && <ErrorMessage message={error.message} onRetry={() => fetchWeather(city)} />}
-
-        {data && !loading && (
-          <div className="dashboard-grid">
-            <Card title={`Current in ${city}`}>
-              {current && (
-                <>
-                  {getIconUrl(current.weatherIconUrl) && (
-                    <img
-                      src={getIconUrl(current.weatherIconUrl)}
-                      alt="Weather icon"
-                      style={{ width: 48, height: 48 }}
-                    />
-                  )}
                   <p>
-                    Temperature: {displayTemp(Number(current.temp_C))}°{unit}
+                    <strong>Sunrise:</strong> {day.astronomy?.[0]?.sunrise}
                   </p>
-                  <p>Feels Like: {displayTemp(Number(current.FeelsLikeC))}°{unit}</p>
-                  <p>Wind: {current.windspeedKmph} km/h</p>
-                  <p>Humidity: {current.humidity}%</p>
-                  <p>Desc: {current.weatherDesc?.[0]?.value}</p>
-                </>
-              )}
-            </Card>
-
-            {forecast.map((day, i) => {
-              const badge = getBadgeStyle(day.hourly?.[0]?.weatherDesc?.[0]?.value);
-              return (
-                <Card key={i} title={i === 0 ? "Today" : `Day ${i + 1}`}>
-                  <div
-                    style={{
-                      backgroundColor: badge.color,
-                      borderRadius: "8px",
-                      padding: "4px 8px",
-                      fontSize: "12px",
-                      fontWeight: "bold",
-                      color: "#333",
-                      marginBottom: "8px",
-                    }}
-                  >
-                    {badge.label}
-                  </div>
-                  <p>Avg Temp: {displayTemp(Number(day.avgtempC))}°{unit}</p>
-                  <p>Sunrise: {day.astronomy?.[0]?.sunrise}</p>
-                  <p>Sunset: {day.astronomy?.[0]?.sunset}</p>
+                  <p>
+                    <strong>Sunset:</strong> {day.astronomy?.[0]?.sunset}
+                  </p>
                 </Card>
               );
             })}
           </div>
->>>>>>> 9ec382ff
         )}
 
         {loading && (
           <div className="grid">
-            {Array(3).fill(null).map((_, i) => (
-              <Card key={i} title={<Skeleton width="80px" />}>
-                <Skeleton width="40px" />
-                <Skeleton width="60px" />
-                <Skeleton width="50px" />
-              </Card>
-            ))}
+            {Array(3)
+              .fill(null)
+              .map((_, i) => (
+                <Card key={i} title={<Skeleton width="80px" />}>
+                  <Skeleton width="40px" />
+                  <Skeleton width="60px" />
+                  <Skeleton width="50px" />
+                </Card>
+              ))}
           </div>
         )}
       </div>
