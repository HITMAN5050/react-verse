--- conflicted
+++ resolved
@@ -378,7 +378,6 @@
         {renderWeatherAnimation(weatherVariant)}
       </div>
 
-<<<<<<< HEAD
       <div className="weather-inner">
         <div
             className="dashboard-header"
@@ -412,7 +411,6 @@
               Switch to °{unit === "C" ? "F" : "C"}
             </button>
           </div>
-=======
       {loading && <Loading />}
       {error && (
         <ErrorMessage
@@ -571,7 +569,6 @@
               </Card>
             );
           })}
->>>>>>> a47a1460
         </div>
 
         {loading && <Loading />}
