/* Light/Dark theme variables */
:root {
  --bg: #ffffff;
  --bg-alt: #f5f5f7;
  --text: #1a1a1a;
  --border: #d0d0d0;
  --primary: #2563eb;
  --danger: #dc2626;
  --radius: 8px;
  --transition: 0.25s ease;
}
.theme-dark,
[data-theme="dark"],
.theme-dark :root {
  --bg: #0f172a;
  --bg-alt: #1e293b;
  --text: #f1f5f9;
  --border: #334155;
  --primary: #3b82f6;
  --danger: #f87171;
}
body,
.app {
  background: var(--bg);
  color: var(--text);
  font-family: system-ui, Arial, sans-serif;
  margin: 0;
  min-height: 100vh;
}
.container {
  padding: 1rem clamp(1rem, 2vw, 2rem);
}
a {
  color: var(--primary);
  text-decoration: none;
}
a:hover {
  text-decoration: underline;
}

/* Navbar */
.navbar {
  display: flex;
  align-items: center;
  gap: 1rem;
  padding: 0.75rem 1rem;
  background: var(--bg-alt);
  border-bottom: 1px solid var(--border);
  position: sticky;
  top: 0;
  z-index: 10;
}
.navbar .logo {
  margin: 0;
  font-size: 1.1rem;
}
.navbar ul {
  list-style: none;
  display: flex;
  gap: 0.75rem;
  margin: 0;
  padding: 0;
}
.navbar a.active {
  font-weight: 600;
}
.nav-toggle {
  display: none;
}
@media (max-width: 900px) {
  .navbar ul {
    flex-direction: column;
    position: absolute;
    left: 0;
    right: 0;
    top: 56px;
    background: var(--bg-alt);
    padding: 1rem;
    display: none;
  }
  body.nav-open .navbar ul {
    display: flex;
  }
  .nav-toggle {
    display: block;
    background: none;
    border: 1px solid var(--border);
    padding: 0.5rem 0.75rem;
    border-radius: var(--radius);
  }
}

/* Layout */
.grid {
  display: grid;
  gap: 1rem;
  grid-template-columns: repeat(auto-fill, minmax(220px, 1fr));
  margin-top: 1rem;
}
.flex {
  display: flex;
}
.gap {
  gap: 1rem;
}
.wrap {
  flex-wrap: wrap;
}
.inline-form {
  display: flex;
  gap: 0.5rem;
  margin: 1rem 0;
}

/* Cards */
.card {
  background: var(--bg-alt);
  border: 1px solid var(--border);
  border-radius: var(--radius);
  padding: 1rem;
  display: flex;
  flex-direction: column;
  gap: 0.5rem;
  box-shadow: 0 1px 2px rgba(0, 0, 0, 0.06);
}
.card h3 {
  margin: 0 0 0.25rem;
  font-size: 1rem;
}
.card-footer {
  margin-top: auto;
  font-size: 0.85rem;
  opacity: 0.8;
}
.chart-placeholder {
  background: repeating-linear-gradient(
    45deg,
    var(--bg),
    var(--bg) 10px,
    var(--bg-alt) 10px,
    var(--bg-alt) 20px
  );
  border: 1px dashed var(--border);
  padding: 2rem;
  text-align: center;
  border-radius: var(--radius);
}

/* Buttons & inputs */
button,
input,
select {
  font: inherit;
  padding: 0.5rem 0.75rem;
  border: 1px solid var(--border);
  border-radius: var(--radius);
  background: var(--bg);
  color: var(--text);
}
button {
  cursor: pointer;
  background: var(--primary);
  color: #fff;
  border-color: var(--primary);
  transition: var(--transition);
}
button:hover {
  filter: brightness(1.1);
}
button:disabled {
  opacity: 0.5;
  cursor: not-allowed;
}
input,
select {
  background: var(--bg-alt);
}

/* Status */
.loading {
  padding: 0.5rem 0;
  opacity: 0.8;
}
.error {
  color: var(--danger);
  font-weight: 600;
}
.correct {
  background: #16a34a !important;
  color: #fff;
}
.wrong {
  background: #dc2626 !important;
  color: #fff;
}

img {
  border-radius: var(--radius);
}

/* Theme switcher */
<<<<<<< HEAD
.theme-switcher {
  position: fixed;
  bottom: 1rem;
  right: 1rem;
}
.theme-switcher button {
  background: var(--bg-alt);
  color: var(--text);
  border: 1px solid var(--border);
}
=======
.theme-switcher { position:fixed; bottom:1rem; right:1rem; z-index:100; }
.theme-switcher button { background:var(--bg-alt); color:var(--text); border:1px solid var(--border); }
>>>>>>> f6c75f7b

/* Utilities */
blockquote {
  margin: 0;
  font-style: italic;
}

/* TODO: Add prefers-color-scheme auto detection */

/* Base skeleton placeholder */
.skeleton {
  display: inline-block;
  opacity: 0.7;
  background-color: rgb(220, 220, 220);
  animation: skeleton-loading 1s linear infinite alternate;
  border-radius: 5px;
  width: 50px;
  height: 16px;
  vertical-align: middle;
  margin-left: 5px;
}

<<<<<<< HEAD
@keyframes skeleton-loading {
  0% {
    background-color: hsl(200, 20%, 70%);
  }
  100% {
    background-color: hsl(180, 2%, 88%);
  }
=======
/* TODO: Add prefers-color-scheme auto detection */

/* Weather Page Backgrounds & Animations */
.weather-page {
  position: relative;
  min-height: 100vh;
  overflow: visible; /* allow overlay filters and SVGs to extend without clipping */
}

/* Background crossfade layers */
.bg-layer {
  position: fixed; 
  inset: 0; 
  z-index: -10; 
  transition: opacity 1s cubic-bezier(0.22, 1, 0.36, 1); 
  opacity: 1; 
  pointer-events: none;
}
.bg-layer + .bg-layer { opacity: 0; }

/* Weather background gradients */
.weather-bg-sunny {
  /* light blue sunny background */
  background: linear-gradient(135deg, #e6f7ff 0%, #cdeeff 50%, #a6ddff 100%) !important;
}
.weather-bg-rain {
  background: linear-gradient(135deg, #bdc3c7 0%, #2c3e50 50%, #34495e 100%) !important;
}
.weather-bg-cloud {
  background: linear-gradient(135deg, #ece9e6 0%, #ffffff 50%, #f8f9fa 100%) !important;
}
.weather-bg-snow {
  background: linear-gradient(135deg, #e0eafc 0%, #cfdef3 50%, #a8c0ff 100%) !important;
}
.weather-bg-fog {
  background: linear-gradient(135deg, #bdc3c7 0%, #757f9a 50%, #5c6b8a 100%) !important;
}
.weather-bg-storm {
  background: linear-gradient(135deg, #2c3e50 0%, #34495e 50%, #1a252f 100%) !important;
}
.weather-bg-default {
  background: linear-gradient(135deg, #89f7fe 0%, #66a6ff 50%, #4facfe 100%) !important;
}

/* Decorative animation layer */
.weather-anim-layer {
  position: fixed;
  inset: 0;
  pointer-events: none;
  overflow: hidden;
  z-index: -5;
  mix-blend-mode: normal;
}
.weather-page > * { position: relative; z-index: 1; }

/* Debug styles to make elements visible */
.text-dark {
  color: #000 !important;
  font-size: 2rem !important;
  background: rgba(255, 255, 255, 0.8) !important;
  padding: 1rem !important;
  border-radius: 8px !important;
  position: absolute;
  top: 50%;
  left: 50%;
  transform: translate(-50%, -50%);
  z-index: 1000;
}

/* Sun animation */
.sun-wrap { 
  position: absolute; 
  right: 8%; 
  top: 10%; 
  width: 180px; 
  height: 180px; 
  display: flex; 
  align-items: center; 
  justify-content: center; 
}
.sun {
  width: 72px;
  height: 72px;
  border-radius: 50%;
  background: radial-gradient(circle at 30% 30%, #fff8b0, #ffd36b 40%, rgba(255, 183, 77, 0.95) 60%);
  box-shadow: 0 0 40px 12px rgba(255,200,80,0.12), 0 0 80px 36px rgba(255,183,77,0.06);
  position: relative;
  z-index: 2;
  animation: sun-pulse 6s ease-in-out infinite, sun-bob 10s ease-in-out infinite;
}

/* rotating soft rays using a conic-like band (repeating pattern) */
.sun::before {
  content: '';
  position: absolute;
  left: 50%;
  top: 50%;
  width: 180%;
  height: 180%;
  transform: translate(-50%, -50%) rotate(0deg);
  border-radius: 50%;
  background: conic-gradient(from 0deg, rgba(255,200,80,0.14) 0deg 20deg, rgba(255,200,80,0.02) 20deg 40deg, rgba(255,200,80,0.14) 40deg 60deg, rgba(255,200,80,0.02) 60deg 80deg, rgba(255,200,80,0.14) 80deg 100deg, rgba(255,200,80,0.02) 100deg 120deg, rgba(255,200,80,0.14) 120deg 140deg, rgba(255,200,80,0.02) 140deg 160deg, rgba(255,200,80,0.14) 160deg 180deg, rgba(255,200,80,0.02) 180deg 200deg, rgba(255,200,80,0.14) 200deg 220deg, rgba(255,200,80,0.02) 220deg 240deg, rgba(255,200,80,0.14) 240deg 260deg, rgba(255,200,80,0.02) 260deg 280deg, rgba(255,200,80,0.14) 280deg 300deg, rgba(255,200,80,0.02) 300deg 320deg, rgba(255,200,80,0.14) 320deg 340deg, rgba(255,200,80,0.02) 340deg 360deg);
  filter: blur(6px) saturate(110%);
  animation: sun-rotate 40s linear infinite;
  z-index: 0;
}

/* soft halo */
.sun::after {
  content: '';
  position: absolute;
  left: 50%;
  top: 50%;
  width: 250%;
  height: 250%;
  transform: translate(-50%, -50%);
  border-radius: 50%;
  background: radial-gradient(circle at 50% 40%, rgba(255,230,140,0.28), rgba(255,180,60,0.08) 40%, transparent 60%);
  filter: blur(18px) saturate(110%);
  z-index: -1;
  opacity: 0.95;
}

@keyframes sun-pulse {
  0%, 100% { transform: scale(1); opacity: 0.98; }
  50% { transform: scale(1.05); opacity: 1; }
}

@keyframes sun-rotate {
  0% { transform: translate(-50%, -50%) rotate(0deg); }
  100% { transform: translate(-50%, -50%) rotate(360deg); }
}

@keyframes sun-bob {
  0%, 100% { transform: translateY(0); }
  50% { transform: translateY(-6px); }
}

/* Cloud animations — fluffy clouds using layered circles */
.cloud {
  position: absolute;
  top: 12%;
  width: 260px;
  height: 80px;
  background: transparent;
  pointer-events: none;
}

/* SVG-based clouds */
.cloud-svg { position: absolute; pointer-events: none; display: block; opacity: 1; /* fully opaque */
  /* crisp but soft shadow */
  filter: drop-shadow(0 10px 18px rgba(0,0,0,0.1));
}
.cloud-svg .cloud-shape { fill: #ffffff; stroke: rgba(0,0,0,0.09); stroke-width: 0.9; }

/* small lift to emphasize roundness */
.cloud-svg g { transform-box: fill-box; transform-origin: center; }
.cloud-svg g path { transform: translateY(-2px); }

/* Slight desaturation for far clouds to create depth */
.cloud--extra { opacity: 0.9; filter: drop-shadow(0 10px 20px rgba(0,0,0,0.08)); }

.cloud--left { left: -10%; transform: translateZ(0) scale(0.65); animation: cloud-drift 28s linear infinite; }
.cloud--mid { left: 18%; top: 22%; transform: translateZ(0) scale(0.85); animation: cloud-drift 40s linear infinite; }
.cloud--right { right: -5%; top: 60%; transform: translateZ(0) scale(0.6); animation: cloud-drift 32s linear infinite reverse; }

.cloud--extra { position: absolute; background: transparent; }
.cloud--a { left: 5%; top: 36%; transform: translateZ(0) scale(1.05); animation: cloud-drift 46s linear infinite; }
.cloud--b { left: 50%; top: 18%; transform: translateZ(0) scale(0.98); animation: cloud-drift 36s linear infinite reverse; }
.cloud--c { right: 10%; top: 8%; transform: translateZ(0) scale(0.85); animation: cloud-drift 52s linear infinite; }

/* main cloud body uses multiple radial gradients for subtle shading */
.cloud::before {
  content: '';
  position: absolute;
  left: 50%;
  top: 50%;
  transform: translate(-50%, -40%);
  width: 220px;
  height: 70px;
  border-radius: 50%;
  background: radial-gradient(closest-side at 30% 40%, rgba(255,255,255,0.98) 0%, rgba(255,255,255,0.95) 40%, rgba(255,255,255,0.9) 60%, rgba(255,255,255,0.82) 100%);
  filter: blur(6px);
  box-shadow: 0 10px 24px rgba(0,0,0,0.06);
}

.cloud::after {
  content: '';
  position: absolute;
  left: 18%;
  top: -50%;
  width: 120px;
  height: 120px;
  border-radius: 50%;
  background: radial-gradient(closest-side, rgba(255,255,255,0.98) 0%, rgba(255,255,255,0.9) 60%, rgba(255,255,255,0.75) 100%);
  filter: blur(5px);
  box-shadow: 0 8px 18px rgba(0,0,0,0.05);
}

/* Additional lobe (via inner shadow) using an extra pseudo-element for larger clouds */
.cloud .lobe {
  display: none; /* reserved if we need DOM lobes */
}

.cloud--left { left: -10%; transform: scale(0.95); animation: cloud-drift 28s linear infinite; }
.cloud--mid { left: 18%; top: 22%; transform: scale(1.25); animation: cloud-drift 40s linear infinite; }
.cloud--right { right: -5%; top: 60%; transform: scale(0.85); animation: cloud-drift 32s linear infinite reverse; }

/* Extra clouds for depth — use same pseudo-element technique but different sizes/positions */
.cloud--extra { position: absolute; background: transparent; }
.cloud--a::before { width: 340px; height: 120px; transform: translate(-50%, -44%); }
.cloud--a::after { left: 14%; top: 6%; width: 160px; height: 160px; opacity: 0.96; }
.cloud--a { left: 5%; top: 36%; transform: scale(1.05); animation: cloud-drift 46s linear infinite; }

.cloud--b::before { width: 300px; height: 110px; transform: translate(-50%, -44%); }
.cloud--b::after { left: 20%; top: 10%; width: 140px; height: 140px; opacity: 0.9; }
.cloud--b { left: 50%; top: 18%; transform: scale(0.98); animation: cloud-drift 36s linear infinite reverse; }

.cloud--c::before { width: 220px; height: 90px; transform: translate(-50%, -44%); }
.cloud--c::after { left: 66%; top: 6%; width: 110px; height: 110px; opacity: 0.86; }
.cloud--c { right: 10%; top: 8%; transform: scale(0.85); animation: cloud-drift 52s linear infinite; }

@keyframes cloud-drift {
  from { transform: translateX(0); }
  to { transform: translateX(18vw); }
}

/* Rain animations */
.rain-layer { position: absolute; inset: 10% 0 0 0; height: 80%; overflow: visible; }
.raindrop { 
  position: absolute; 
  top: -8%; 
  width: 2px; 
  height: 28vh; 
  background: linear-gradient(180deg, rgba(255,255,255,0.2), rgba(255,255,255,0.02)); 
  opacity: 0.7; 
  transform: translateY(-10vh); 
  border-radius: 2px; 
  animation: fall 1.1s linear infinite; 
}
.storm-rain { 
  background: linear-gradient(180deg, rgba(173,216,230,0.4), rgba(173,216,230,0.1)); 
  animation: fall 0.8s linear infinite; 
}
@keyframes fall { 
  to { transform: translateY(110vh); opacity: 0.2; } 
}

/* Snow animations */
.snow-layer { position: absolute; inset: 0; pointer-events: none; }
.snow-layer { position: absolute; inset: 0; pointer-events: none; }
.snow-layer--back { z-index: 0; }
.snow-layer--front { z-index: 2; }
.snowflake {
  position: absolute;
  top: -10%;
  width: var(--size, 8px);
  height: var(--size, 8px);
  background: rgba(255,255,255,0.95);
  border-radius: 50%;
  filter: blur(0.4px);
  box-shadow: 0 2px 6px rgba(0,0,0,0.06);
  transform: translateY(-10vh);
  animation: snow-fall var(--dur, 8s) linear infinite;
  opacity: 0.9;
}
/* Snowfall uses horizontal drift via CSS variable to avoid uniform straight lines */
@keyframes snow-fall {
  0% { transform: translateY(-10vh) translateX(0) rotate(0deg); opacity: 0.95; }
  50% { transform: translateY(40vh) translateX(calc(var(--drift) / 2)) rotate(90deg); }
  100% { transform: translateY(110vh) translateX(var(--drift)) rotate(180deg); opacity: 0.7; }
}

/* Fog animations */
.fog { 
  position: absolute; 
  left: 0; 
  right: 0; 
  height: 10%; /* reduce height so bands don't overlap page content */
  background: linear-gradient(180deg, rgba(255,255,255,0.08), rgba(255,255,255,0.02)); 
  filter: blur(6px); 
  opacity: 0.4; 
}
.fog--one { top: 20%; animation: fog-move 18s ease-in-out infinite; }
.fog--two { top: 48%; animation: fog-move 26s ease-in-out infinite reverse; opacity: 0.42; }
@keyframes fog-move { 
  0% { transform: translateX(-5vw); } 
  50% { transform: translateX(6vw); } 
  100% { transform: translateX(-5vw); } 
}

/* Storm animations */
.storm-layer { position: absolute; inset: 0; }

/* Base lightning styles */
.lightning { 
  position: absolute; 
  width: 2px; 
  background: linear-gradient(180deg, rgba(255,255,255,0.9), rgba(255,255,255,0.1)); 
  box-shadow: 0 0 20px rgba(255,255,255,0.8); 
  opacity: 0; 
  z-index: 1;
}

/* Primary lightning - main central bolt */
.lightning--primary {
  top: 15%; 
  left: 30%; 
  height: 70%; 
  width: 3px;
  background: linear-gradient(180deg, rgba(255,255,255,1), rgba(200,200,255,0.3)); 
  box-shadow: 0 0 30px rgba(255,255,255,1), 0 0 60px rgba(200,200,255,0.5); 
  animation: lightning-flash-primary 3s ease-in-out infinite; 
}

/* Secondary lightning - right side */
.lightning--secondary {
  top: 25%; 
  left: 65%; 
  height: 50%; 
  width: 2px;
  animation: lightning-flash-secondary 5s ease-in-out infinite 1.2s; 
}

/* Tertiary lightning - left side, thinner */
.lightning--tertiary {
  top: 30%; 
  left: 15%; 
  height: 45%; 
  width: 1.5px;
  background: linear-gradient(180deg, rgba(255,255,255,0.8), rgba(255,255,255,0.05)); 
  box-shadow: 0 0 15px rgba(255,255,255,0.6); 
  animation: lightning-flash-tertiary 6s ease-in-out infinite 2.5s; 
}

/* Quick lightning - short bursts */
.lightning--quick {
  top: 20%; 
  left: 45%; 
  height: 35%; 
  width: 2px;
  animation: lightning-flash-quick 2s ease-in-out infinite 0.8s; 
}

/* Distant lightning - dimmer, wider spread */
.lightning--distant {
  top: 10%; 
  left: 80%; 
  height: 40%; 
  width: 1px;
  background: linear-gradient(180deg, rgba(255,255,255,0.4), rgba(255,255,255,0.02)); 
  box-shadow: 0 0 40px rgba(255,255,255,0.3); 
  animation: lightning-flash-distant 7s ease-in-out infinite 3.8s; 
}

/* Lightning animation keyframes */
@keyframes lightning-flash-primary { 
  0%, 85%, 100% { opacity: 0; } 
  3%, 8% { opacity: 1; } 
  5% { opacity: 0.7; }
  6% { opacity: 1; }
}

@keyframes lightning-flash-secondary { 
  0%, 88%, 100% { opacity: 0; } 
  4%, 9% { opacity: 1; } 
  6% { opacity: 0.5; }
}

@keyframes lightning-flash-tertiary { 
  0%, 92%, 100% { opacity: 0; } 
  2%, 5% { opacity: 0.8; } 
}

@keyframes lightning-flash-quick { 
  0%, 90%, 100% { opacity: 0; } 
  2%, 4% { opacity: 1; } 
  15%, 17% { opacity: 0.9; }
  30%, 32% { opacity: 0.7; }
}

@keyframes lightning-flash-distant { 
  0%, 95%, 100% { opacity: 0; } 
  1%, 3% { opacity: 0.4; } 
}

/* Ambient shimmer and particles */
.ambient-shimmer { 
  position: absolute; 
  inset: 0; 
  background: linear-gradient(90deg, rgba(255,255,255,0.025) 0%, rgba(255,255,255,0.06) 50%, rgba(255,255,255,0.025) 100%); 
  mix-blend-mode: overlay; 
  opacity: 0.6; 
  animation: shimmer 8s linear infinite; 
}
@keyframes shimmer { 
  0% { transform: translateX(-30%); } 
  100% { transform: translateX(30%); } 
}

.floating-particles { position: absolute; inset: 0; pointer-events: none; }
.particle { 
  position: absolute; 
  bottom: 0; 
  width: 4px; 
  height: 4px; 
  background: rgba(255, 255, 255, 0.4); 
  border-radius: 50%; 
  animation: float-up linear infinite; 
}
@keyframes float-up { 
  0% { transform: translateY(0) scale(1); opacity: 0.8; } 
  100% { transform: translateY(-100vh) scale(0.5); opacity: 0; } 
}

/* Weather page specific cards with glassmorphism */
.weather-page .card {
  background: rgba(255, 255, 255, 0.1);
  backdrop-filter: blur(10px);
  -webkit-backdrop-filter: blur(10px);
  border: 1px solid rgba(255, 255, 255, 0.2);
  border-radius: 16px;
  padding: 1.5rem;
  margin: 1rem 0;
  box-shadow: 0 8px 32px rgba(0, 0, 0, 0.1);
  transition: all 0.3s ease;
}

.weather-page .card:hover {
  transform: translateY(-2px);
  box-shadow: 0 12px 40px rgba(0, 0, 0, 0.15);
}

.weather-page .card h3 {
  font-size: 1.2rem;
  font-weight: 600;
  margin-bottom: 0.75rem;
}

/* Weather form styling */
.weather-form { 
  display: flex;
  gap: 0.75rem; 
  margin: 1rem 0; 
  align-items: center;
  background: none;
}

.weather-input { 
  flex: 1; 
  max-width: 300px; 
  background: rgba(255, 255, 255, 0.4); 
  backdrop-filter: blur(10px); 
  border: 1px solid rgba(255, 255, 255, 0.2); 
  border-radius: 12px; 
  padding: 0.75rem 1rem; 
  color: var(--text); 
  transition: all 0.3s ease; 
}

.weather-input:focus { 
  outline: none; 
  border-color: rgba(59, 130, 246, 0.8); 
  box-shadow: 0 0 0 3px rgba(59, 130, 246, 0.2); 
}

.weather-btn { 
  background: rgba(59, 130, 246, 0.8); 
  color: #fff; 
  border: 1px solid rgba(59, 130, 246, 0.8); 
  border-radius: 12px; 
  padding: 0.75rem 1.5rem; 
  font-weight: 600; 
  transition: all 0.3s ease; 
  cursor: pointer; 
}

.weather-btn:hover { 
  background: rgba(59, 130, 246, 1); 
  transform: translateY(-2px); 
  box-shadow: 0 4px 12px rgba(59, 130, 246, 0.3); 
}

/* Dev tools styling */
.dev-tools { 
  margin-top: 1rem; 
  display: flex; 
  gap: 0.5rem; 
  flex-wrap: wrap; 
}

.dev-btn { 
  font-size: 0.8rem; 
  padding: 0.5rem 0.75rem; 
  background: rgba(255,255,255,0.4); 
  border: 1px solid rgba(255,255,255,0.2); 
  border-radius: 8px; 
  color: var(--text); 
  cursor: pointer; 
  transition: all 0.3s ease; 
}

.dev-btn:hover { 
  background: rgba(255,255,255,0.2); 
  transform: translateY(-1px); 
}

/* Reduce motion for accessibility */
@media (prefers-reduced-motion: reduce) {
  .sun, .cloud, .raindrop, .snowflake, .fog, .ambient-shimmer, .particle, .lightning { 
    animation: none !important; 
  }
}

/* Inner content wrapper for weather page - gives spacing while background remains full-bleed */
.weather-inner {
  max-width: 1100px;
  margin: 0 auto;
  padding: 2rem clamp(1rem, 4vw, 3rem);
  box-sizing: border-box;
}

@media (max-width: 640px) {
  .weather-inner { padding: 1rem; }
}

/* Make the Weather page full-bleed inside the global .container
   Compensate for the .container padding so only Weather ignores it */
.container > .weather-page {
  position: relative;
  left: calc(-1 * clamp(1rem, 2vw, 2rem));
  width: calc(100% + 2 * clamp(1rem, 2vw, 2rem));
  padding: 0; /* remove any page-specific padding */
}

/* When the container is narrow (small screens), avoid overflow issues */
@media (max-width: 420px) {
  .container > .weather-page { left: -1rem; width: calc(100% + 2rem); }
>>>>>>> f6c75f7b
}<|MERGE_RESOLUTION|>--- conflicted
+++ resolved
@@ -19,6 +19,7 @@
   --primary: #3b82f6;
   --danger: #f87171;
 }
+
 body,
 .app {
   background: var(--bg);
@@ -27,9 +28,11 @@
   margin: 0;
   min-height: 100vh;
 }
+
 .container {
   padding: 1rem clamp(1rem, 2vw, 2rem);
 }
+
 a {
   color: var(--primary);
   text-decoration: none;
@@ -199,21 +202,17 @@
 }
 
 /* Theme switcher */
-<<<<<<< HEAD
 .theme-switcher {
   position: fixed;
   bottom: 1rem;
   right: 1rem;
+  z-index: 100;
 }
 .theme-switcher button {
   background: var(--bg-alt);
   color: var(--text);
   border: 1px solid var(--border);
 }
-=======
-.theme-switcher { position:fixed; bottom:1rem; right:1rem; z-index:100; }
-.theme-switcher button { background:var(--bg-alt); color:var(--text); border:1px solid var(--border); }
->>>>>>> f6c75f7b
 
 /* Utilities */
 blockquote {
@@ -221,9 +220,7 @@
   font-style: italic;
 }
 
-/* TODO: Add prefers-color-scheme auto detection */
-
-/* Base skeleton placeholder */
+/* Skeleton placeholder */
 .skeleton {
   display: inline-block;
   opacity: 0.7;
@@ -235,8 +232,6 @@
   vertical-align: middle;
   margin-left: 5px;
 }
-
-<<<<<<< HEAD
 @keyframes skeleton-loading {
   0% {
     background-color: hsl(200, 20%, 70%);
@@ -244,30 +239,30 @@
   100% {
     background-color: hsl(180, 2%, 88%);
   }
-=======
-/* TODO: Add prefers-color-scheme auto detection */
+}
 
 /* Weather Page Backgrounds & Animations */
 .weather-page {
   position: relative;
   min-height: 100vh;
-  overflow: visible; /* allow overlay filters and SVGs to extend without clipping */
+  overflow: visible;
 }
 
 /* Background crossfade layers */
 .bg-layer {
-  position: fixed; 
-  inset: 0; 
-  z-index: -10; 
-  transition: opacity 1s cubic-bezier(0.22, 1, 0.36, 1); 
-  opacity: 1; 
+  position: fixed;
+  inset: 0;
+  z-index: -10;
+  transition: opacity 1s cubic-bezier(0.22, 1, 0.36, 1);
+  opacity: 1;
   pointer-events: none;
 }
-.bg-layer + .bg-layer { opacity: 0; }
+.bg-layer + .bg-layer {
+  opacity: 0;
+}
 
 /* Weather background gradients */
 .weather-bg-sunny {
-  /* light blue sunny background */
   background: linear-gradient(135deg, #e6f7ff 0%, #cdeeff 50%, #a6ddff 100%) !important;
 }
 .weather-bg-rain {
@@ -289,215 +284,58 @@
   background: linear-gradient(135deg, #89f7fe 0%, #66a6ff 50%, #4facfe 100%) !important;
 }
 
-/* Decorative animation layer */
-.weather-anim-layer {
-  position: fixed;
-  inset: 0;
-  pointer-events: none;
-  overflow: hidden;
-  z-index: -5;
-  mix-blend-mode: normal;
-}
-.weather-page > * { position: relative; z-index: 1; }
-
-/* Debug styles to make elements visible */
-.text-dark {
-  color: #000 !important;
-  font-size: 2rem !important;
-  background: rgba(255, 255, 255, 0.8) !important;
-  padding: 1rem !important;
-  border-radius: 8px !important;
+/* Weather Animations: Sun, Clouds, Rain, Snow, Fog, Storm */
+.sun-wrap {
   position: absolute;
-  top: 50%;
-  left: 50%;
-  transform: translate(-50%, -50%);
-  z-index: 1000;
-}
-
-/* Sun animation */
-.sun-wrap { 
-  position: absolute; 
-  right: 8%; 
-  top: 10%; 
-  width: 180px; 
-  height: 180px; 
-  display: flex; 
-  align-items: center; 
-  justify-content: center; 
+  right: 8%;
+  top: 10%;
+  width: 180px;
+  height: 180px;
+  display: flex;
+  align-items: center;
+  justify-content: center;
 }
 .sun {
   width: 72px;
   height: 72px;
   border-radius: 50%;
   background: radial-gradient(circle at 30% 30%, #fff8b0, #ffd36b 40%, rgba(255, 183, 77, 0.95) 60%);
-  box-shadow: 0 0 40px 12px rgba(255,200,80,0.12), 0 0 80px 36px rgba(255,183,77,0.06);
-  position: relative;
-  z-index: 2;
+  box-shadow: 0 0 40px 12px rgba(255, 200, 80, 0.12),
+    0 0 80px 36px rgba(255, 183, 77, 0.06);
   animation: sun-pulse 6s ease-in-out infinite, sun-bob 10s ease-in-out infinite;
 }
-
-/* rotating soft rays using a conic-like band (repeating pattern) */
-.sun::before {
-  content: '';
-  position: absolute;
-  left: 50%;
-  top: 50%;
-  width: 180%;
-  height: 180%;
-  transform: translate(-50%, -50%) rotate(0deg);
-  border-radius: 50%;
-  background: conic-gradient(from 0deg, rgba(255,200,80,0.14) 0deg 20deg, rgba(255,200,80,0.02) 20deg 40deg, rgba(255,200,80,0.14) 40deg 60deg, rgba(255,200,80,0.02) 60deg 80deg, rgba(255,200,80,0.14) 80deg 100deg, rgba(255,200,80,0.02) 100deg 120deg, rgba(255,200,80,0.14) 120deg 140deg, rgba(255,200,80,0.02) 140deg 160deg, rgba(255,200,80,0.14) 160deg 180deg, rgba(255,200,80,0.02) 180deg 200deg, rgba(255,200,80,0.14) 200deg 220deg, rgba(255,200,80,0.02) 220deg 240deg, rgba(255,200,80,0.14) 240deg 260deg, rgba(255,200,80,0.02) 260deg 280deg, rgba(255,200,80,0.14) 280deg 300deg, rgba(255,200,80,0.02) 300deg 320deg, rgba(255,200,80,0.14) 320deg 340deg, rgba(255,200,80,0.02) 340deg 360deg);
-  filter: blur(6px) saturate(110%);
-  animation: sun-rotate 40s linear infinite;
-  z-index: 0;
-}
-
-/* soft halo */
-.sun::after {
-  content: '';
-  position: absolute;
-  left: 50%;
-  top: 50%;
-  width: 250%;
-  height: 250%;
-  transform: translate(-50%, -50%);
-  border-radius: 50%;
-  background: radial-gradient(circle at 50% 40%, rgba(255,230,140,0.28), rgba(255,180,60,0.08) 40%, transparent 60%);
-  filter: blur(18px) saturate(110%);
-  z-index: -1;
-  opacity: 0.95;
-}
-
 @keyframes sun-pulse {
   0%, 100% { transform: scale(1); opacity: 0.98; }
   50% { transform: scale(1.05); opacity: 1; }
 }
-
-@keyframes sun-rotate {
-  0% { transform: translate(-50%, -50%) rotate(0deg); }
-  100% { transform: translate(-50%, -50%) rotate(360deg); }
-}
-
 @keyframes sun-bob {
   0%, 100% { transform: translateY(0); }
   50% { transform: translateY(-6px); }
 }
 
-/* Cloud animations — fluffy clouds using layered circles */
-.cloud {
-  position: absolute;
-  top: 12%;
-  width: 260px;
-  height: 80px;
-  background: transparent;
-  pointer-events: none;
-}
-
-/* SVG-based clouds */
-.cloud-svg { position: absolute; pointer-events: none; display: block; opacity: 1; /* fully opaque */
-  /* crisp but soft shadow */
-  filter: drop-shadow(0 10px 18px rgba(0,0,0,0.1));
-}
-.cloud-svg .cloud-shape { fill: #ffffff; stroke: rgba(0,0,0,0.09); stroke-width: 0.9; }
-
-/* small lift to emphasize roundness */
-.cloud-svg g { transform-box: fill-box; transform-origin: center; }
-.cloud-svg g path { transform: translateY(-2px); }
-
-/* Slight desaturation for far clouds to create depth */
-.cloud--extra { opacity: 0.9; filter: drop-shadow(0 10px 20px rgba(0,0,0,0.08)); }
-
-.cloud--left { left: -10%; transform: translateZ(0) scale(0.65); animation: cloud-drift 28s linear infinite; }
-.cloud--mid { left: 18%; top: 22%; transform: translateZ(0) scale(0.85); animation: cloud-drift 40s linear infinite; }
-.cloud--right { right: -5%; top: 60%; transform: translateZ(0) scale(0.6); animation: cloud-drift 32s linear infinite reverse; }
-
-.cloud--extra { position: absolute; background: transparent; }
-.cloud--a { left: 5%; top: 36%; transform: translateZ(0) scale(1.05); animation: cloud-drift 46s linear infinite; }
-.cloud--b { left: 50%; top: 18%; transform: translateZ(0) scale(0.98); animation: cloud-drift 36s linear infinite reverse; }
-.cloud--c { right: 10%; top: 8%; transform: translateZ(0) scale(0.85); animation: cloud-drift 52s linear infinite; }
-
-/* main cloud body uses multiple radial gradients for subtle shading */
-.cloud::before {
-  content: '';
-  position: absolute;
-  left: 50%;
-  top: 50%;
-  transform: translate(-50%, -40%);
-  width: 220px;
-  height: 70px;
-  border-radius: 50%;
-  background: radial-gradient(closest-side at 30% 40%, rgba(255,255,255,0.98) 0%, rgba(255,255,255,0.95) 40%, rgba(255,255,255,0.9) 60%, rgba(255,255,255,0.82) 100%);
-  filter: blur(6px);
-  box-shadow: 0 10px 24px rgba(0,0,0,0.06);
-}
-
-.cloud::after {
-  content: '';
-  position: absolute;
-  left: 18%;
-  top: -50%;
-  width: 120px;
-  height: 120px;
-  border-radius: 50%;
-  background: radial-gradient(closest-side, rgba(255,255,255,0.98) 0%, rgba(255,255,255,0.9) 60%, rgba(255,255,255,0.75) 100%);
-  filter: blur(5px);
-  box-shadow: 0 8px 18px rgba(0,0,0,0.05);
-}
-
-/* Additional lobe (via inner shadow) using an extra pseudo-element for larger clouds */
-.cloud .lobe {
-  display: none; /* reserved if we need DOM lobes */
-}
-
-.cloud--left { left: -10%; transform: scale(0.95); animation: cloud-drift 28s linear infinite; }
-.cloud--mid { left: 18%; top: 22%; transform: scale(1.25); animation: cloud-drift 40s linear infinite; }
-.cloud--right { right: -5%; top: 60%; transform: scale(0.85); animation: cloud-drift 32s linear infinite reverse; }
-
-/* Extra clouds for depth — use same pseudo-element technique but different sizes/positions */
-.cloud--extra { position: absolute; background: transparent; }
-.cloud--a::before { width: 340px; height: 120px; transform: translate(-50%, -44%); }
-.cloud--a::after { left: 14%; top: 6%; width: 160px; height: 160px; opacity: 0.96; }
-.cloud--a { left: 5%; top: 36%; transform: scale(1.05); animation: cloud-drift 46s linear infinite; }
-
-.cloud--b::before { width: 300px; height: 110px; transform: translate(-50%, -44%); }
-.cloud--b::after { left: 20%; top: 10%; width: 140px; height: 140px; opacity: 0.9; }
-.cloud--b { left: 50%; top: 18%; transform: scale(0.98); animation: cloud-drift 36s linear infinite reverse; }
-
-.cloud--c::before { width: 220px; height: 90px; transform: translate(-50%, -44%); }
-.cloud--c::after { left: 66%; top: 6%; width: 110px; height: 110px; opacity: 0.86; }
-.cloud--c { right: 10%; top: 8%; transform: scale(0.85); animation: cloud-drift 52s linear infinite; }
-
+/* Clouds */
+.cloud-svg { position: absolute; pointer-events: none; opacity: 1; filter: drop-shadow(0 10px 18px rgba(0,0,0,0.1)); }
+.cloud-svg .cloud-shape { fill: #fff; stroke: rgba(0,0,0,0.09); stroke-width: 0.9; }
 @keyframes cloud-drift {
   from { transform: translateX(0); }
   to { transform: translateX(18vw); }
 }
 
-/* Rain animations */
+/* Rain */
 .rain-layer { position: absolute; inset: 10% 0 0 0; height: 80%; overflow: visible; }
-.raindrop { 
-  position: absolute; 
-  top: -8%; 
-  width: 2px; 
-  height: 28vh; 
-  background: linear-gradient(180deg, rgba(255,255,255,0.2), rgba(255,255,255,0.02)); 
-  opacity: 0.7; 
-  transform: translateY(-10vh); 
-  border-radius: 2px; 
-  animation: fall 1.1s linear infinite; 
-}
-.storm-rain { 
-  background: linear-gradient(180deg, rgba(173,216,230,0.4), rgba(173,216,230,0.1)); 
-  animation: fall 0.8s linear infinite; 
-}
-@keyframes fall { 
-  to { transform: translateY(110vh); opacity: 0.2; } 
-}
-
-/* Snow animations */
-.snow-layer { position: absolute; inset: 0; pointer-events: none; }
-.snow-layer { position: absolute; inset: 0; pointer-events: none; }
-.snow-layer--back { z-index: 0; }
-.snow-layer--front { z-index: 2; }
+.raindrop {
+  position: absolute;
+  top: -8%;
+  width: 2px;
+  height: 28vh;
+  background: linear-gradient(180deg, rgba(255,255,255,0.2), rgba(255,255,255,0.02));
+  opacity: 0.7;
+  border-radius: 2px;
+  animation: fall 1.1s linear infinite;
+}
+@keyframes fall { to { transform: translateY(110vh); opacity: 0.2; } }
+
+/* Snow */
 .snowflake {
   position: absolute;
   top: -10%;
@@ -505,283 +343,72 @@
   height: var(--size, 8px);
   background: rgba(255,255,255,0.95);
   border-radius: 50%;
-  filter: blur(0.4px);
-  box-shadow: 0 2px 6px rgba(0,0,0,0.06);
-  transform: translateY(-10vh);
   animation: snow-fall var(--dur, 8s) linear infinite;
-  opacity: 0.9;
-}
-/* Snowfall uses horizontal drift via CSS variable to avoid uniform straight lines */
+}
 @keyframes snow-fall {
-  0% { transform: translateY(-10vh) translateX(0) rotate(0deg); opacity: 0.95; }
-  50% { transform: translateY(40vh) translateX(calc(var(--drift) / 2)) rotate(90deg); }
-  100% { transform: translateY(110vh) translateX(var(--drift)) rotate(180deg); opacity: 0.7; }
-}
-
-/* Fog animations */
-.fog { 
-  position: absolute; 
-  left: 0; 
-  right: 0; 
-  height: 10%; /* reduce height so bands don't overlap page content */
-  background: linear-gradient(180deg, rgba(255,255,255,0.08), rgba(255,255,255,0.02)); 
-  filter: blur(6px); 
-  opacity: 0.4; 
+  0% { transform: translateY(-10vh) translateX(0); }
+  100% { transform: translateY(110vh) translateX(var(--drift)); opacity: 0.7; }
+}
+
+/* Fog */
+.fog {
+  position: absolute;
+  left: 0;
+  right: 0;
+  height: 10%;
+  background: linear-gradient(180deg, rgba(255,255,255,0.08), rgba(255,255,255,0.02));
+  filter: blur(6px);
+  opacity: 0.4;
 }
 .fog--one { top: 20%; animation: fog-move 18s ease-in-out infinite; }
-.fog--two { top: 48%; animation: fog-move 26s ease-in-out infinite reverse; opacity: 0.42; }
-@keyframes fog-move { 
-  0% { transform: translateX(-5vw); } 
-  50% { transform: translateX(6vw); } 
-  100% { transform: translateX(-5vw); } 
-}
-
-/* Storm animations */
-.storm-layer { position: absolute; inset: 0; }
-
-/* Base lightning styles */
-.lightning { 
-  position: absolute; 
-  width: 2px; 
-  background: linear-gradient(180deg, rgba(255,255,255,0.9), rgba(255,255,255,0.1)); 
-  box-shadow: 0 0 20px rgba(255,255,255,0.8); 
-  opacity: 0; 
-  z-index: 1;
-}
-
-/* Primary lightning - main central bolt */
-.lightning--primary {
-  top: 15%; 
-  left: 30%; 
-  height: 70%; 
-  width: 3px;
-  background: linear-gradient(180deg, rgba(255,255,255,1), rgba(200,200,255,0.3)); 
-  box-shadow: 0 0 30px rgba(255,255,255,1), 0 0 60px rgba(200,200,255,0.5); 
-  animation: lightning-flash-primary 3s ease-in-out infinite; 
-}
-
-/* Secondary lightning - right side */
-.lightning--secondary {
-  top: 25%; 
-  left: 65%; 
-  height: 50%; 
+.fog--two { top: 48%; animation: fog-move 26s ease-in-out infinite reverse; }
+@keyframes fog-move {
+  0% { transform: translateX(-5vw); }
+  50% { transform: translateX(6vw); }
+  100% { transform: translateX(-5vw); }
+}
+
+/* Storm */
+.lightning {
+  position: absolute;
   width: 2px;
-  animation: lightning-flash-secondary 5s ease-in-out infinite 1.2s; 
-}
-
-/* Tertiary lightning - left side, thinner */
-.lightning--tertiary {
-  top: 30%; 
-  left: 15%; 
-  height: 45%; 
-  width: 1.5px;
-  background: linear-gradient(180deg, rgba(255,255,255,0.8), rgba(255,255,255,0.05)); 
-  box-shadow: 0 0 15px rgba(255,255,255,0.6); 
-  animation: lightning-flash-tertiary 6s ease-in-out infinite 2.5s; 
-}
-
-/* Quick lightning - short bursts */
-.lightning--quick {
-  top: 20%; 
-  left: 45%; 
-  height: 35%; 
-  width: 2px;
-  animation: lightning-flash-quick 2s ease-in-out infinite 0.8s; 
-}
-
-/* Distant lightning - dimmer, wider spread */
-.lightning--distant {
-  top: 10%; 
-  left: 80%; 
-  height: 40%; 
-  width: 1px;
-  background: linear-gradient(180deg, rgba(255,255,255,0.4), rgba(255,255,255,0.02)); 
-  box-shadow: 0 0 40px rgba(255,255,255,0.3); 
-  animation: lightning-flash-distant 7s ease-in-out infinite 3.8s; 
-}
-
-/* Lightning animation keyframes */
-@keyframes lightning-flash-primary { 
-  0%, 85%, 100% { opacity: 0; } 
-  3%, 8% { opacity: 1; } 
-  5% { opacity: 0.7; }
-  6% { opacity: 1; }
-}
-
-@keyframes lightning-flash-secondary { 
-  0%, 88%, 100% { opacity: 0; } 
-  4%, 9% { opacity: 1; } 
-  6% { opacity: 0.5; }
-}
-
-@keyframes lightning-flash-tertiary { 
-  0%, 92%, 100% { opacity: 0; } 
-  2%, 5% { opacity: 0.8; } 
-}
-
-@keyframes lightning-flash-quick { 
-  0%, 90%, 100% { opacity: 0; } 
-  2%, 4% { opacity: 1; } 
-  15%, 17% { opacity: 0.9; }
-  30%, 32% { opacity: 0.7; }
-}
-
-@keyframes lightning-flash-distant { 
-  0%, 95%, 100% { opacity: 0; } 
-  1%, 3% { opacity: 0.4; } 
-}
-
-/* Ambient shimmer and particles */
-.ambient-shimmer { 
-  position: absolute; 
-  inset: 0; 
-  background: linear-gradient(90deg, rgba(255,255,255,0.025) 0%, rgba(255,255,255,0.06) 50%, rgba(255,255,255,0.025) 100%); 
-  mix-blend-mode: overlay; 
-  opacity: 0.6; 
-  animation: shimmer 8s linear infinite; 
-}
-@keyframes shimmer { 
-  0% { transform: translateX(-30%); } 
-  100% { transform: translateX(30%); } 
-}
-
-.floating-particles { position: absolute; inset: 0; pointer-events: none; }
-.particle { 
-  position: absolute; 
-  bottom: 0; 
-  width: 4px; 
-  height: 4px; 
-  background: rgba(255, 255, 255, 0.4); 
-  border-radius: 50%; 
-  animation: float-up linear infinite; 
-}
-@keyframes float-up { 
-  0% { transform: translateY(0) scale(1); opacity: 0.8; } 
-  100% { transform: translateY(-100vh) scale(0.5); opacity: 0; } 
-}
-
-/* Weather page specific cards with glassmorphism */
-.weather-page .card {
-  background: rgba(255, 255, 255, 0.1);
-  backdrop-filter: blur(10px);
-  -webkit-backdrop-filter: blur(10px);
-  border: 1px solid rgba(255, 255, 255, 0.2);
-  border-radius: 16px;
-  padding: 1.5rem;
-  margin: 1rem 0;
-  box-shadow: 0 8px 32px rgba(0, 0, 0, 0.1);
+  background: linear-gradient(180deg, rgba(255,255,255,0.9), rgba(255,255,255,0.1));
+  opacity: 0;
+}
+@keyframes lightning-flash {
+  0%, 85%, 100% { opacity: 0; }
+  5%, 8% { opacity: 1; }
+}
+
+/* Dev tools styling */
+.dev-tools {
+  margin-top: 1rem;
+  display: flex;
+  gap: 0.5rem;
+  flex-wrap: wrap;
+}
+.dev-btn {
+  font-size: 0.8rem;
+  padding: 0.5rem 0.75rem;
+  background: rgba(255,255,255,0.4);
+  border: 1px solid rgba(255,255,255,0.2);
+  border-radius: 8px;
+  color: var(--text);
+  cursor: pointer;
   transition: all 0.3s ease;
 }
-
-.weather-page .card:hover {
-  transform: translateY(-2px);
-  box-shadow: 0 12px 40px rgba(0, 0, 0, 0.15);
-}
-
-.weather-page .card h3 {
-  font-size: 1.2rem;
-  font-weight: 600;
-  margin-bottom: 0.75rem;
-}
-
-/* Weather form styling */
-.weather-form { 
-  display: flex;
-  gap: 0.75rem; 
-  margin: 1rem 0; 
-  align-items: center;
-  background: none;
-}
-
-.weather-input { 
-  flex: 1; 
-  max-width: 300px; 
-  background: rgba(255, 255, 255, 0.4); 
-  backdrop-filter: blur(10px); 
-  border: 1px solid rgba(255, 255, 255, 0.2); 
-  border-radius: 12px; 
-  padding: 0.75rem 1rem; 
-  color: var(--text); 
-  transition: all 0.3s ease; 
-}
-
-.weather-input:focus { 
-  outline: none; 
-  border-color: rgba(59, 130, 246, 0.8); 
-  box-shadow: 0 0 0 3px rgba(59, 130, 246, 0.2); 
-}
-
-.weather-btn { 
-  background: rgba(59, 130, 246, 0.8); 
-  color: #fff; 
-  border: 1px solid rgba(59, 130, 246, 0.8); 
-  border-radius: 12px; 
-  padding: 0.75rem 1.5rem; 
-  font-weight: 600; 
-  transition: all 0.3s ease; 
-  cursor: pointer; 
-}
-
-.weather-btn:hover { 
-  background: rgba(59, 130, 246, 1); 
-  transform: translateY(-2px); 
-  box-shadow: 0 4px 12px rgba(59, 130, 246, 0.3); 
-}
-
-/* Dev tools styling */
-.dev-tools { 
-  margin-top: 1rem; 
-  display: flex; 
-  gap: 0.5rem; 
-  flex-wrap: wrap; 
-}
-
-.dev-btn { 
-  font-size: 0.8rem; 
-  padding: 0.5rem 0.75rem; 
-  background: rgba(255,255,255,0.4); 
-  border: 1px solid rgba(255,255,255,0.2); 
-  border-radius: 8px; 
-  color: var(--text); 
-  cursor: pointer; 
-  transition: all 0.3s ease; 
-}
-
-.dev-btn:hover { 
-  background: rgba(255,255,255,0.2); 
-  transform: translateY(-1px); 
-}
-
-/* Reduce motion for accessibility */
-@media (prefers-reduced-motion: reduce) {
-  .sun, .cloud, .raindrop, .snowflake, .fog, .ambient-shimmer, .particle, .lightning { 
-    animation: none !important; 
-  }
-}
-
-/* Inner content wrapper for weather page - gives spacing while background remains full-bleed */
+.dev-btn:hover {
+  background: rgba(255,255,255,0.2);
+  transform: translateY(-1px);
+}
+
+/* Weather inner container */
 .weather-inner {
   max-width: 1100px;
   margin: 0 auto;
   padding: 2rem clamp(1rem, 4vw, 3rem);
   box-sizing: border-box;
 }
-
 @media (max-width: 640px) {
   .weather-inner { padding: 1rem; }
-}
-
-/* Make the Weather page full-bleed inside the global .container
-   Compensate for the .container padding so only Weather ignores it */
-.container > .weather-page {
-  position: relative;
-  left: calc(-1 * clamp(1rem, 2vw, 2rem));
-  width: calc(100% + 2 * clamp(1rem, 2vw, 2rem));
-  padding: 0; /* remove any page-specific padding */
-}
-
-/* When the container is narrow (small screens), avoid overflow issues */
-@media (max-width: 420px) {
-  .container > .weather-page { left: -1rem; width: calc(100% + 2rem); }
->>>>>>> f6c75f7b
 }